--- conflicted
+++ resolved
@@ -1,9 +1,5 @@
 SOURCE ?= file go-bindata github aws-s3 google-cloud-storage
-<<<<<<< HEAD
-DATABASE ?= postgres mysql redshift cassandra sqlite3 spanner clickhouse
-=======
-DATABASE ?= postgres mysql redshift cassandra sqlite3 spanner cockroachdb
->>>>>>> 66a04486
+DATABASE ?= postgres mysql redshift cassandra sqlite3 spanner cockroachdb clickhouse
 VERSION ?= $(shell git describe --tags 2>/dev/null | cut -c 2-)
 TEST_FLAGS ?=
 REPO_OWNER ?= $(shell cd .. && basename "$$(pwd)")
